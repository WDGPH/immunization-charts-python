--- conflicted
+++ resolved
@@ -13,9 +13,6 @@
 [dependency-groups]
 dev = [
     "pytest",
-<<<<<<< HEAD
     "pre-commit",
-=======
     "pytest-cov",
->>>>>>> 532c3eb7
 ]