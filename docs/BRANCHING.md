# VIPER Branching Strategy

This document outlines the branching strategy for the VIPER Pipeline project, including how the main branch, issue/feature branches, and Public Health Unit (PHU) branches will be used and managed. 

It also describes how changes flow between these branches and provides best-practice suggestions to keep the codebase maintainable. 

## Main Branch (VIPER Pipeline) 

**TLDR**; The main branch is the central, versioned branch of the repository. It contains the official codebase for the VIPER Pipeline and serves as the foundation from which all other branches are created.

A full list of characteristics for this branch are provided below: 

* **Single Source of Truth:** All production-ready code lives on main. It represents the latest stable version of the project, with all completed features and fixes integrated. 

* **Versioning:** The main branch is versioned. Releases are tagged or numbered on this branch, so we can track which version of the pipeline is deployed. For example, tags like v1.0, v1.1 etc. are used to mark release points. 

* **Issue Tracking:** Development on main is closely tied to issue tracking. Every change merged into main should correspond to a resolved issue, feature, or bug. This ensures traceability of changes (e.g., commit messages or merge requests should reference the issue ID). 

* **Stable and Tested:** Changes are merged into main only after they have been reviewed and verified (via testing) on an isolated branch. This keeps main in a deployable state. Continuous integration (CI) pipelines run on main to catch any integration issues immediately. By keeping the main branch stable and integrating changes frequently, we avoid long-lived divergence that could lead to difficult merges. The main branch is the integration point for all work, so it’s critical to keep it healthy and up-to-date. 

<<<<<<< HEAD
NOTE: unit tests are currently in development; our first full stable release will incorporate CI pipelines to run on main and catch all integration issues immediately.  
=======
NOTE: unit tests are currently being used to verify code before release; our first full stable release will incorporate CI pipelines to run on main and catch all integration issues immediately.  
>>>>>>> dabe74db

## Public Health Unit (PHU) Branches 

In addition to the main branch and short-lived issue branches, we maintain long-running Public Health Unit (PHU) branches, i.e. a dedicated branch for each Public Health Unit client. Each PHU branch contains customizations or configuration specific to that public health unit’s needs. This approach allows each PHU to have code tailored to its requirements without immediately affecting other PHUs or the main branch. 

This is what this looks like:

```mermaid
gitGraph
    commit id: "v1.0" tag: "main"
    branch phu-wdgph/main
    checkout phu-wdgph/main
    commit id: "Custom WDGPH charts"
    checkout main
    branch phu-mslu/main
    checkout phu-mslu/main/feat/qr-code
    commit id: "Halton QR notice feature"
    checkout main
    commit id: "Bug fix"
    commit id: "Cherry-pick: WDGPH charts"
    commit id: "Cherry-pick: Halton QR feature"
```

### Key aspects of PHU branches: 

One branch per PHU: We will have one persistent branch for each Public Health Unit. 

The naming convention of these branches follows the naming convention articulated in the contribution guide with a branch prefix, allowing short lived-phu specific branches as necessary. For instance: `phu-acronym/main` and `phu-acronym/feat/feature` for specific features.

These branches are initially created from the main branch (ensuring they start with the core VIPER pipeline code). 

* Customized Features: PHU branches are used to develop and maintain features or changes that are specific to that particular PHU. For example, if phu-wdgph needs a custom reporting module that others don’t, that code can reside in phu-wdgph’s branch. 

* Tightly Aligned with Main: It is crucial that PHU branches stay as closely aligned with the main branch as possible. We want to avoid them drifting too far from main over time, because large divergences become difficult to merge later. To maintain alignment, we will regularly merge updates from main into each PHU branch. Ideally, whenever the main branch has new releases or important fixes, those changes should be propagated into all active PHU branches in a timely manner. This practice ensures each PHU branch benefits from the latest core improvements and security patches, and it minimizes the risk of merge conflicts down the line. 

* Issue Fixes on PHU vs Main: If an issue affects only a specific PHU, it may be addressed on that PHU’s branch directly (using an issue branch off the PHU branch, or committing to the PHU branch if urgent). If an issue affects the core system (even if discovered by one PHU), it should be fixed on an issue branch off main and merged into main first, then propagated to all PHU branches. This guarantees the fix is part of the core product. 

* PHU Branch Stewards: Each PHU branch will have a main steward responsible for that branch. This should be documented in the branch specific README.

## Integrating Changes Between Main and PHU Branches 

One of the most important aspects of this strategy is managing the flow of changes to and from the PHU branches: 

* **Pulling Main into PHU Branches:** 
    - Whenever the main branch is updated (new feature release, bug fix, etc.), those changes should be merged into each PHU branch. 
    - This could be done immediately or on a regular schedule (e.g., after each release, or at sprint end). 
    - Frequent merges from main into the PHU branches keep them up-to-date and prevent large divergence. This means integrating main’s changes in smaller batches, which reduces merge complexity compared to a huge catch-up merge after a long time. 

* **Pushing PHU Features to Main:** 
    - If a PHU-specific feature or enhancement is deemed useful for the core product (VIPER pipeline), we should integrate it back into the main branch so all PHUs can benefit. 
    - To do this, the changes can be cherry-picked or merged from the PHU branch into main once the feature is proven and approved. 

### Cherry-Picking  
Cherry-picking means selecting specific commits from the PHU branch and applying them to main (as opposed to merging the entire branch). 

**We prefer cherry-picking when the PHU branch contains other changes we don't want in main; this allows us to grab just the relevant commit(s).**
*  For example, if PHU-A implemented a new data visualization feature that could be useful to everyone, we would cherry-pick the commits for that feature from phu-A branch into main. 
* After cherry-picking, the feature would go through the normal review/testing process on main before becoming part of the next release. 
* In cases where the PHU branch is almost identical to main except for the new feature, a direct merge or opening a pull request from the PHU branch to main is also possible. 

### Cherry-Picking vs. Merging

The decision between cherry-pick vs. merge will be made based on how isolated the feature is: 

* If the PHU branch has diverged significantly or has multiple in-progress changes, cherry-pick the specific commit(s) of the target feature. 
* If the PHU branch is only slightly ahead of main or the feature required changes scattered across many files/commits, it might be cleaner to do a merge (after perhaps rebasing or isolating the changes). 

**TLDR; In our workflow, the default approach will be to cherry-pick PHU features into main for controlled integration, unless a merge is clearly more feasible.** 

## Testing and Code Review: 

Any code coming from a PHU branch into main should undergo the same quality checks as any other feature. 

This means a code review (pull request) on main and running the full test suite. By treating PHU-contributed code as a regular contribution to main, we maintain code quality and consistency in the core product. These practices echo a strategy some teams use for managing client-specific customizations: develop on a client (PHU) branch, then merge or cherry-pick the changes back to the main product if they are broadly useful. Likewise, main’s improvements flow back out to all client/PHU branches to keep them in sync. 

## Versioning and Releases 

The VIPER Pipeline’s releases will be managed on the main branch (with tags). 

Here’s how versioning ties into our branching: 

* The main branch reflects the latest development version (or the upcoming release). 

* When we reach a release milestone (say version 2.0), we may tag that commit as v2.0. In some cases, we might create a separate release branch at that point (e.g., a branch release/2.0 for post-release hotfixes), but if not necessary, tagging the main commit is sufficient. 

### PHU Deployments: 

Each PHU might not take every release immediately or might be on a slightly different schedule. We will coordinate with each PHU to decide which release tag of main they adopt. When a PHU is ready to upgrade to a new main version, we merge the appropriate main changes into their branch and perform testing on that PHU branch. Essentially, the PHU branch will incorporate the new version from main (plus any PHU-specific tweaks). 

### Hotfixes: 

If an urgent bug fix is needed in production, the fix should be applied to main (often via a hotfix branch off main for the bug) and then rapidly merged/cherry-picked into any affected PHU branches. This ensures consistency in bug fixes across all deployments. By versioning the main branch and coordinating merges, we ensure that each PHU branch can explicitly refer to which version of the core it’s based on (for example, PHU-A’s branch might be based on VIPER v2.0 plus additional changes). Keeping a clear mapping of versions helps in planning upgrades and troubleshooting. 

## Best Practices and Suggestions 

While the above strategy is designed to accommodate PHU-specific needs, it does introduce complexity. The following best practices and suggestions will help manage this workflow effectively: 

**Frequent Integration:**

* Merge changes frequently between main and PHU branches (in both directions) rather than letting branches drift. 
* Regular integration prevents large, error-prone merges. 
* Short-lived, frequent merges make it easier to resolve conflicts and keep code consistent. 

**Documentation of Differences:** 
* Keep track of what customizations each PHU branch contains. 

* This can be done in the README of the branch; a decision to be made later is whether a CHANGELOG can be used for each branch.

* When evaluating whether a PHU customization can be upstreamed, having a list of differences helps prioritize and plan those integrations. 

**Code Review and Governance:** 

* Treat the PHU branches with the same rigor as main. 

* Even though they are separate, use pull requests for changes on PHU branches when possible, and include at least one other developer in reviews. 

* This ensures quality and that at least one other person is familiar with the PHU-specific code. It also makes it easier to later migrate those changes to main, since they will be better understood. 

**Configuration Over Branching (Long-Term):** 

* Over time, consider if some PHU-specific variations can be handled via configuration, feature flags, or a plugin/module system instead of permanent branch divergence. 

* Industry research suggests that maintaining many branched variants of a product can be costly and error-prone. In practice, this means building the ability to turn features on/off or alter behavior through settings, rather than maintaining separate code forks. 

* This approach can reduce the need for separate branches per PHU in the long run. It might be a significant architectural effort, but it's worth keeping in mind as the project evolves. 

**Regular Coordination:**

* When branch strategy is rolled out, we should hold periodic sync meetings among developers of different PHU branches and main. 

* In these, review recent changes in each branch and decide if some PHU changes should be moved to main or if upcoming main changes might impact any PHUs. 

 

## Summary 

In summary:

* This branching strategy allows each Public Health Unit to have the custom functionality they require while still benefiting from a common core (the main VIPER pipeline). 

* By using issue-specific branches and disciplined merging, we maintain a high level of code quality and reduce integration pain. 

* It will be important to remain vigilant in synchronizing branches and to continuously refine our process. 

**This document will be updated as our team gathers feedback on the workflow, and as tools or practices evolve. With good collaboration and these guidelines, our branching strategy will support both rapid development and the necessary customization for each PHU, without letting the codebases drift apart.**<|MERGE_RESOLUTION|>--- conflicted
+++ resolved
@@ -18,11 +18,7 @@
 
 * **Stable and Tested:** Changes are merged into main only after they have been reviewed and verified (via testing) on an isolated branch. This keeps main in a deployable state. Continuous integration (CI) pipelines run on main to catch any integration issues immediately. By keeping the main branch stable and integrating changes frequently, we avoid long-lived divergence that could lead to difficult merges. The main branch is the integration point for all work, so it’s critical to keep it healthy and up-to-date. 
 
-<<<<<<< HEAD
 NOTE: unit tests are currently in development; our first full stable release will incorporate CI pipelines to run on main and catch all integration issues immediately.  
-=======
-NOTE: unit tests are currently being used to verify code before release; our first full stable release will incorporate CI pipelines to run on main and catch all integration issues immediately.  
->>>>>>> dabe74db
 
 ## Public Health Unit (PHU) Branches 
 
