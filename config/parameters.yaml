--- conflicted
+++ resolved
@@ -27,11 +27,6 @@
 - HBIg
 - RabIg
 - Ig
-phu_data:
-  phu_address: Tunnel Health, 123 Placeholder Street, Sample City, ON A1A 1A1
-  phu_email: mainpublichealth@rodenthealth.ca
-  phu_phone: 555-555-5555 ext. 1234
-  phu_website: https://www.test-immunization.ca
 pdf_validation:
   rules:
     client_id_presence: error
@@ -39,17 +34,12 @@
     exactly_two_pages: warn
     signature_overflow: warn
 pipeline:
-<<<<<<< HEAD
-  auto_remove_output: true
-  keep_intermediate_files: true
-  map_school: true
-=======
   after_run:
     remove_artifacts: false
     remove_unencrypted_pdfs: false
   before_run:
     clear_output_directory: true
->>>>>>> 631cabea
+map_file: map_school.json
 qr:
   enabled: false
   payload_template: https://www.test-immunization.ca/update?client_id={client_id}&dob={date_of_birth_iso}&lang={language_code}
